--- conflicted
+++ resolved
@@ -3,11 +3,8 @@
 
 /// Skeleton of the built-in module
 mod skel;
-<<<<<<< HEAD
 mod fileio;
-=======
 mod random;
->>>>>>> c866c5cc
 /// Op atoms for working with catalogs
 #[cfg(feature = "pkg_mgmt")]
 pub mod catalog_mods;
