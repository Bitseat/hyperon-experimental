//!
//! # MeTTa Runner Implementation
//!
//! This documentation addresses the different objects involved with the MeTTa runner, and how they fit together.
//!
//! ## [Environment]
//! [Environment] is the gateway to the outside world.  It creates a platform-abstraction layer for MeTTa, and
//! is responsible for managing configuration and implementing a security model with permissions.  In a typical
//! situation, there will only be one [Environment] needed.
//!
//! ## [Metta]
//! [Metta] is the runner object.  It is owned by the caller and hosts all state associated with MeTTa execution,
//! including loaded [MettaMod] modules.  A [Metta] runner has one top-level module, (named "top") and
//! all other modules are loaded as dependents (or transitive dependents) of the top-level module. [Metta] is a
//! long-lived object, and it may be sufficient to create one [Metta] runner that lasts for the duration of the
//! host program.
//!
//! ## [RunnerState]
//! A [RunnerState] object encapsulates one conceptual "thread" of MeTTa execution (although it may be
//! parallelized in its implementation)  A [RunnerState] is short-lived; it is created to evaluate some
//! MeTTa code, and can be run until it finishes or encounters an error.  Multiple [RunnerState] objects may
//! be executing within the same [Metta] at the same time.
//! UPDATE: I think I will be removing the [RunnerState] shortly, in favor of a delegate interface that allows
//! a function to interact with the runner in specific ways for the implementation of a debugger.
//!
//! ## [ModuleDescriptor]
//! A self-contained data-structure that uniquely identifies a specific version of a specific module.  Two
//! modules that have the same ModuleDescriptor are considered to be the same module from the perspective of
//! the implementation.
//!
//! ## [MettaMod]
//! A [MettaMod] contains a loaded module.  A module is fundamentally a [Space] of atoms, although it also
//! contains an associated [Tokenizer] to help with the conversion from text to [Atom]s and sometimes a
//! resources directory.  Modules are loaded via loader functions, and they can originate from code
//! in pure MeTTa as well as through extensions in other host languages, namely Rust, C, and Python.
//!
//! ## [RunContext]
//! A [RunContext] objects encapsulates the interface accessible to code running inside a [RunnerState].  It
//! provides access to the currently loaded module and any other shared state required for the atoms executing
//! within the MeTTa interpreter.  A [RunContext] is created inside the runner, and it is not possible for
//! code outside the MeTTa core library to own a [RunContext].
//!
//!  Metta (Runner)
//!  ┌─────────────────────────────────────────────────────────────────┐
//!  │ MettaMods (Modules)                                             │
//!  │ ┌────────────────────────────────────────────────────┐          │
//!  │ │ Space                  Tokenizer                   ├─┐        │
//!  │ │ ┌─────────────────┐    ┌─────────────────────┐     │ ├─┐      │
//!  │ │ │                 │    │                     │     │ │ │      │
//!  │ │ └─────────────────┘    └─────────────────────┘     │ │ │      │
//!  │ └─┬──────────────────────────────────────────────────┘ │ │      │
//!  │   └─┬──────────────────────────────────────────────────┘ │      │
//!  │     └────────────────────────────────────────────────────┘      │
//!  └─────────────────────────────────────────────────────────────────┘
//!

//LP-TODO-NEXT: This description above is correct, but it's not complete.  Update with latest design.

use crate::*;
use crate::common::shared::Shared;

use super::*;
use super::space::*;
use super::text::{Tokenizer, Parser, SExprParser};
use super::types::validate_atom;

pub mod modules;
<<<<<<< HEAD
use modules::{MettaMod, ModId, ModuleInitFrame, ModNameNode, ModuleLoader, TOP_MOD_NAME, ModNameNodeDisplayWrapper, normalize_relative_module_name};
=======
use modules::{MettaMod, ModNameNode, ModuleLoader, ResourceKey, TOP_MOD_NAME, ModNameNodeDisplayWrapper};
>>>>>>> 3deba558
#[cfg(feature = "pkg_mgmt")]
use modules::catalog::{ModuleDescriptor, loader_for_module_at_path};

use std::rc::Rc;
use std::path::PathBuf;
use std::collections::HashMap;
use std::sync::{Arc, Mutex, OnceLock};

mod environment;
pub use environment::{Environment, EnvBuilder};

pub mod stdlib;
#[cfg(not(feature = "minimal"))]
use super::interpreter::{interpret, interpret_init, interpret_step, InterpreterState};

#[cfg(feature = "minimal")]
pub mod stdlib_minimal;
#[cfg(feature = "minimal")]
use super::interpreter_minimal::{interpret, interpret_init, interpret_step, InterpreterState};
#[cfg(feature = "minimal")]
use stdlib_minimal::*;

use stdlib::CoreLibLoader;

pub mod arithmetics;

const EXEC_SYMBOL : Atom = sym!("!");

// *-=-*-=-*-=-*-=-*-=-*-=-*-=-*-=-*-=-*-=-*-=-*-=-*-=-*-=-*-=-*-=-*-=-*-=-*-=-*-=-*-=-*-=-*-=-*-=-*
// Metta & related objects
// *-=-*-=-*-=-*-=-*-=-*-=-*-=-*-=-*-=-*-=-*-=-*-=-*-=-*-=-*-=-*-=-*-=-*-=-*-=-*-=-*-=-*-=-*-=-*-=-*

/// A Metta object encapsulates everything needed to execute MeTTa code
#[derive(Clone, Debug)]
pub struct Metta(Rc<MettaContents>);

impl PartialEq for Metta {
    fn eq(&self, other: &Self) -> bool {
        Rc::ptr_eq(&self.0, &other.0)
    }
}

#[derive(Debug)]
pub struct MettaContents {
    /// All the runner's loaded modules
    modules: Mutex<Vec<Rc<MettaMod>>>,
    /// A tree to locate loaded mods by name
    module_names: Mutex<ModNameNode>,
    #[cfg(feature = "pkg_mgmt")]
    /// An index, to find a loaded module from a ModuleDescriptor
    module_descriptors: Mutex<HashMap<ModuleDescriptor, ModId>>,
    /// A clone of the top module's Space, so we don't need to do any locking to access it,
    /// to support the metta.space() public function
    top_mod_space: DynSpace,
    /// A clone of the top module's Tokenizer
    top_mod_tokenizer: Shared<Tokenizer>,
    /// The ModId of the extended stdlib to import into some modules loaded into the runner
    stdlib_mod: OnceLock<ModId>,
    /// The runner's pragmas, affecting runner-wide behavior
    settings: Shared<HashMap<String, Atom>>,
    /// The runner's Environment
    environment: Arc<Environment>,
    //TODO-HACK: This is a terrible horrible ugly hack that should not be merged.  Delete this field
    // The real context is an interface to the state in a run, and should not live across runs
    // This hack will fail badly if we end up running code from two different modules in parallel
    context: Arc<Mutex<Vec<Arc<Mutex<&'static mut RunContext<'static, 'static, 'static, 'static>>>>>>,
}

impl Metta {

    /// A 1-line method to create a fully initialized MeTTa runner
    ///
    /// NOTE: pass `None` for `env_builder` to use the common environment
    pub fn new(env_builder: Option<EnvBuilder>) -> Metta {
        Self::new_with_stdlib_loader(None, None, env_builder)
    }

    /// Create and initialize a MeTTa runner with a custom stdlib, for example a language-specific stdlib
    ///
    /// NOTE: The custom stdlib loader may import the corelib if desired, but it won't be imported automatically.
    ///
    /// NOTE: Is `None` is passed as the `loader` parameter, `stdlib` will be an alias to `corelib`
    /// pass `None` for space to create a new [GroundingSpace]
    /// pass `None` for `env_builder` to use the common environment
    pub fn new_with_stdlib_loader(loader: Option<Box<dyn ModuleLoader>>, space: Option<DynSpace>, env_builder: Option<EnvBuilder>) -> Metta {

        //Create the raw MeTTa runner
        let metta = Metta::new_core(space, env_builder);

        //Load the "corelib" module into the runner
        let corelib_mod_id = metta.load_module_direct(Box::new(CoreLibLoader), "corelib").expect("Failed to load corelib");

        //Load the stdlib if we have one, and otherwise make an alias to corelib
        let stdlib_mod_id = match loader {
            Some(loader) => metta.load_module_direct(loader, "stdlib").expect("Failed to load stdlib"),
            None => metta.load_module_alias("stdlib", corelib_mod_id).expect("Failed to create stdlib alias for corelib")
        };

        //Set the runner's stdlib mod_id
        metta.0.stdlib_mod.set(stdlib_mod_id).unwrap();

        //Import the stdlib into the top module, now that it is loaded
        let mut runner_state = RunnerState::new(&metta);
        runner_state.run_in_context(|context| {
            context.module().import_all_from_dependency(&metta, stdlib_mod_id).unwrap();
            Ok(())
        }).expect("Failed to import stdlib");
        drop(runner_state);

        //Run the `init.metta` file
        if let Some(init_meta_file_path) = metta.0.environment.initialization_metta_file_path() {
            let program = match std::fs::read_to_string(init_meta_file_path)
            {
                Ok(program) => program,
                Err(err) => panic!("Could not read file, path: {}, error: {}", init_meta_file_path.display(), err)
            };
            metta.run(SExprParser::new(program.as_str())).unwrap();
        }
        metta
    }

    /// Returns a new core MeTTa interpreter without any loaded corelib, stdlib, or initialization
    ///
    /// NOTE: If `space` is `None`, a [GroundingSpace] will be created
    /// NOTE: If `env_builder` is `None`, the common environment will be used
    /// NOTE: This function does not load any modules, nor run the [Environment]'s 'init.metta'
    pub fn new_core(space: Option<DynSpace>, env_builder: Option<EnvBuilder>) -> Self {
        let space = match space {
            Some(space) => space,
            None => DynSpace::new(GroundingSpace::new())
        };
        let settings = Shared::new(HashMap::new());
        let environment = match env_builder {
            Some(env_builder) => Arc::new(env_builder.build()),
            None => Environment::common_env_arc()
        };
        let top_mod_resource_dir = environment.working_dir().map(|path| path.into());
        let top_mod_tokenizer = Shared::new(Tokenizer::new());
        let contents = MettaContents{
            modules: Mutex::new(vec![]),
            module_names: Mutex::new(ModNameNode::top()),
            #[cfg(feature = "pkg_mgmt")]
            module_descriptors: Mutex::new(HashMap::new()),
            top_mod_space: space.clone(),
            top_mod_tokenizer: top_mod_tokenizer.clone(),
            stdlib_mod: OnceLock::new(),
            settings,
            environment,
            context: std::sync::Arc::new(std::sync::Mutex::new(vec![])),
        };
        let metta = Self(Rc::new(contents));

        let top_mod = MettaMod::new_with_tokenizer(&metta, TOP_MOD_NAME.to_string(), space, top_mod_tokenizer, top_mod_resource_dir, false);
        assert_eq!(metta.add_module(top_mod).unwrap(), ModId::TOP);

        metta
    }

    /// Loads a module into a Runner, directly from a [ModuleLoader]
    ///
    /// NOTE: `mod_name` may be a module name path if this module is being loaded as a sub-module of
    /// another loaded module.  Relative paths may not be used with this API, however.  Use
    /// [RunContext::load_module_direct] if you are loading a sub-module from within a running module.
    pub fn load_module_direct(&self, loader: Box<dyn ModuleLoader>, mod_name: &str) -> Result<ModId, String> {
        let mut state = RunnerState::new_with_module(self, ModId::TOP);
        state.run_in_context(|context| {
            context.load_module_direct(loader, mod_name)
        })
    }

    /// Loads a module into a runner from a resource at the specified path
    ///
    /// This method will try each [FsModuleFormat] in order until one can sucessfully load the module
    ///
    /// NOTE: `mod_name` may be a module name path if the module is being loaded as a sub-module of
    /// another loaded module.  Relative paths may not be used with this API, however.  Use
    /// [RunContext::load_module_at_path] if you are loading a sub-module from within a running module.
    ///
    /// Requires the `pkg_mgmt` feature
    #[cfg(feature = "pkg_mgmt")]
    pub fn load_module_at_path<P: AsRef<std::path::Path>>(&self, path: P, mod_name: Option<&str>) -> Result<ModId, String> {
        let mut state = RunnerState::new_with_module(self, ModId::TOP);
        state.run_in_context(|context| {
            context.load_module_at_path(&path, mod_name)
        })
    }

    /// Locates and retrieves a loaded module based on its name, relative to the top of the runner
    ///
    /// NOTE: this function will not find any modules in the process of being loaded; use
    /// [RunContext::get_module_by_name] if you require that
    fn get_module_by_name(&self, mod_name: &str) -> Result<ModId, String> {
        let module_names = self.0.module_names.lock().unwrap();
        module_names.resolve(mod_name).ok_or_else(|| format!("Unable to locate module: {mod_name}"))
    }

    /// Adds a ModId to the named module tree with the specified name, relative to the top of the runer
    fn add_module_to_name_tree(&self, mod_name: &str, mod_id: ModId) -> Result<(), String>  {
        let mut module_names = self.0.module_names.lock().unwrap();
        module_names.add(mod_name, mod_id)
    }

    //LP-QUESTION: I am not sure if this should be deleted as unnecessary, or exposed as part of the public API.
    // On the one hand, [RunContext::normalize_name_path] handles relative paths, and this function doesn't.
    // On the other hand, you don't always have a RunContext available.
    // /// Internal function to normalize a module name into a canonical name-path form
    // fn normalize_module_name(&self, mod_name: &str) -> Result<String, String> {
    //     let mod_name = match mod_name_relative_path(mod_name) {
    //         Some(_) => {return Err(format!("Relative module-path not allowed when loading modules through runner API: {mod_name}"))},
    //         None => mod_name,
    //     };
    //     ModNameNode::normalize_name_path(mod_name)
    // }

    /// Makes a public alias for a loaded module inside the runner
    ///
    /// NOTE: `mod_name` may be a module name path if this alias is being loaded as a sub-module of
    /// another loaded module.  Relative paths may not be used with this API, however.  Use
    /// [RunContext::load_module_alias] if you are creating an alias from within a running module.
    pub fn load_module_alias(&self, mod_name: &str, mod_id: ModId) -> Result<ModId, String> {
        let mut state = RunnerState::new_with_module(self, ModId::TOP);
        state.run_in_context(|context| {
            context.load_module_alias(mod_name, mod_id)
        })
    }

    /// Writes a textual description of the loaded modules to stdout
    pub fn display_loaded_modules(&self) {
        let module_names = self.0.module_names.lock().unwrap();
        let wrapper = ModNameNodeDisplayWrapper::new(TOP_MOD_NAME, &*module_names, |mod_id: ModId, f: &mut std::fmt::Formatter| write!(f, "{}", mod_id.0));
        println!("{wrapper}");
    }

    #[cfg(feature = "pkg_mgmt")]
    /// Returns the ModId of a loaded module, based on its descriptor, or None if it isn't loaded
    pub fn get_module_with_descriptor(&self, descriptor: &ModuleDescriptor) -> Option<ModId> {
        let descriptors = self.0.module_descriptors.lock().unwrap();
        descriptors.get(descriptor).cloned()
    }

    #[cfg(feature = "pkg_mgmt")]
    /// Checks the runner's descriptors to see if a given module has already been loaded, and returns
    /// that if it has.  Otherwise loads the module
    fn get_or_init_module_with_descriptor(&self, mod_name: &str, descriptor: ModuleDescriptor, loader: Box<dyn ModuleLoader>) -> Result<ModId, String> {
        match self.get_module_with_descriptor(&descriptor) {
            Some(mod_id) => return Ok(mod_id),
            None => {
                let new_id = self.init_module(mod_name, loader)?;
                let mut descriptors = self.0.module_descriptors.lock().unwrap();
                descriptors.insert(descriptor, new_id);
                Ok(new_id)
            }
        }
    }

    /// Internal method, Returns the ModId of a module initialized it with the provided loader
    ///
    /// The init function will then call `context.init_self_module()` along with any other initialization code
    fn init_module(&self, mod_name: &str, loader: Box<dyn ModuleLoader>) -> Result<ModId, String> {

        //TODO-NOW, I think this function needs to become part of the RunContext...

        let init_frame = ModuleInitFrame::init_module(self, mod_name, loader)?;
        self.merge_init_frame(init_frame)
    }

    /// Merges the module in ModuleInitFrame into the runner, along with all sub-modules, and
    /// returns the new ModId for the frame's top-level module
    fn merge_init_frame(&self, init_frame: ModuleInitFrame) -> Result<ModId, String> {
        let module = init_frame.the_mod
            .ok_or_else(|| "Fatal Error: Module loader function exited without calling RunContext::init_self_module".to_string())?;

        //TODO-NOW, gotta add the child mods from the frame and remap the child mod indices

        let mut module_names = self.0.module_names.lock().unwrap();
        module_names.merge_subtree_into(module.path(), init_frame.sub_module_names)?;
        self.add_module(module)
    }

    /// Internal function to add a loaded module to the runner, assigning it a ModId
    fn add_module(&self, module: MettaMod) -> Result<ModId, String> {
        let mut vec_ref = self.0.modules.lock().unwrap();
        let new_id = ModId(vec_ref.len());
        vec_ref.push(Rc::new(module));
        Ok(new_id)
    }

    /// Returns a reference to the Environment used by the runner
    pub fn environment(&self) -> &Environment {
        &self.0.environment
    }

    /// Returns a reference to the Space associated with the runner's top module
    pub fn space(&self) -> &DynSpace {
        &self.0.top_mod_space
    }

    /// Returns the [DynSpace] handle associated with any loaded module's Space
    pub fn module_space(&self, mod_id: ModId) -> DynSpace {
        let modules = self.0.modules.lock().unwrap();
        modules.get(mod_id.0).unwrap().space().clone()
    }

    /// Returns a buffer containing the specified resource, if it is available from a loaded module
    pub fn get_module_resource(&self, mod_id: ModId, res_key: ResourceKey) -> Result<Vec<u8>, String> {
        let modules = self.0.modules.lock().unwrap();
        modules.get(mod_id.0).unwrap().get_resource(res_key)
    }

    /// Returns a reference to the Tokenizer associated with the runner's top module
    pub fn tokenizer(&self) -> &Shared<Tokenizer> {
        &self.0.top_mod_tokenizer
    }

    pub fn settings(&self) -> &Shared<HashMap<String, Atom>> {
        &self.0.settings
    }

    pub fn set_setting(&self, key: String, value: Atom) {
        self.0.settings.borrow_mut().insert(key, value);
    }

    pub fn get_setting(&self, key: &str) -> Option<Atom> {
        self.0.settings.borrow().get(key.into()).cloned()
    }

    pub fn get_setting_string(&self, key: &str) -> Option<String> {
        self.0.settings.borrow().get(key.into()).map(|a| a.to_string())
    }

    pub fn run(&self, parser: impl Parser) -> Result<Vec<Vec<Atom>>, String> {
        let state = RunnerState::new_with_parser(self, Box::new(parser));
        state.run_to_completion()
    }

    pub fn run_in_module(&self, mod_id: ModId, parser: impl Parser) -> Result<Vec<Vec<Atom>>, String> {
        let mut state = RunnerState::new_with_module(self, mod_id);
        state.i_wrapper.input_src.push_parser(Box::new(parser));
        state.run_to_completion()
    }

    // TODO: this method is deprecated and should be removed after switching
    // to the minimal MeTTa
    pub fn evaluate_atom(&self, atom: Atom) -> Result<Vec<Atom>, String> {
        #[cfg(feature = "minimal")]
        let atom = if is_bare_minimal_interpreter(self) {
            atom
        } else {
            wrap_atom_by_metta_interpreter(self.0.top_mod_space.clone(), atom)
        };
        if self.type_check_is_enabled() && !validate_atom(self.0.top_mod_space.borrow().as_space(), &atom) {
            Ok(vec![Atom::expr([ERROR_SYMBOL, atom, BAD_TYPE_SYMBOL])])
        } else {
            interpret(self.space(), &atom)
        }
    }

    fn type_check_is_enabled(&self) -> bool {
        self.get_setting_string("type-check").map_or(false, |val| val == "auto")
    }

}

// *-=-*-=-*-=-*-=-*-=-*-=-*-=-*-=-*-=-*-=-*-=-*-=-*-=-*-=-*-=-*-=-*-=-*-=-*-=-*-=-*-=-*-=-*-=-*-=-*
// RunnerState & related objects
// *-=-*-=-*-=-*-=-*-=-*-=-*-=-*-=-*-=-*-=-*-=-*-=-*-=-*-=-*-=-*-=-*-=-*-=-*-=-*-=-*-=-*-=-*-=-*-=-*

//TODO: Proposed API change to eliminate RunnerState from public API
// After a lot of experimentation with a design that is capable of moving execution work across threads,
// I think it makes sense to reverse course on the idea to expose "RunnerState" public API object.
//
//In essence, I am running into all exactly the same set of challenges that async Rust went through,
// but their solution is very involved.  For example: https://rust-lang.github.io/async-book/04_pinning/01_chapter.html 
// We could end up using the same approaches (and possibly utilizing the same mechanims (like pinning)), but
// I feel like that is overkill for what we require from Rust-language interoperability.
//
//Instead, I would like to simplify the Runner API to include a delegate interface that the runner will call
// with periodic events and status updates.  This delegate interface would then be used to implement a
// debugger and any other code that needs to influence execution from outside the MeTTa runner.
//
//Multi-threading inside a single Runner is tricky no matter which design we choose, but my thinking is that
// the delegate would be an FnMut closure that is called by the receiver on a mpsc channel, so delegate
// callbacks will always happen on the same thread, and the callback won't need to be Send nor Sync.
//
//So, the API change will be:
// - `run_step` goes away, and is replaced by a delegate that is called periodically, and has the ability to:
//  * receive incremental new results
//  * interrupt (terminate) execution early
//  * access additional debug info (specifics TBD)
// - New runner APIs including: `Metta::run_from_parser`, `Metta::run_atoms`, etc. will replace existing
//    RunnerState APIs like `RunnerState::new_with_parser`, etc.
//

/// A RunnerState encapsulates a single in-flight process, executing code within a [Metta] runner
pub struct RunnerState<'m, 'i> {
    metta: &'m Metta,
    mod_id: Option<ModId>,
    init_frame: Option<ModuleInitFrame>,
    i_wrapper: InterpreterWrapper<'m, 'i>,
}

impl std::fmt::Debug for RunnerState<'_, '_> {
    fn fmt(&self, f: &mut std::fmt::Formatter<'_>) -> std::fmt::Result {
        f.debug_struct("RunnerState")
            .field("mode", &self.i_wrapper.mode)
            .field("interpreter_state", &self.i_wrapper.interpreter_state)
            .finish()
    }
}

//TODO-NOW delete
// /// Internal, refers to the MeTTa module used by a RunnerState
// #[derive(Debug)]
// enum StateMod {
//     None(Option<String>), //This means there is no module initialized, but a new module will get this name
//     UseLoaded(ModId),
//     Initializing(MettaMod),
// }

impl<'m, 'input> RunnerState<'m, 'input> {

    fn new_internal(metta: &'m Metta, new_mod_name: Option<&str>) -> Self {
        Self {
            metta,
            mod_id: None,
            init_frame: new_mod_name.map(|new_mod_name| {
                let new_mod_name = normalize_relative_module_name("top", &new_mod_name).unwrap();
                ModuleInitFrame::new_with_name(new_mod_name)
            }),
            i_wrapper: InterpreterWrapper::default()
        }
    }

    /// Returns a new RunnerState to execute code in the context of a MeTTa runner's top module
    pub fn new(metta: &'m Metta) -> Self {
        Self::new_with_module(metta, ModId::TOP)
    }

    /// Returns a new RunnerState to execute code in the context of any loaded module
    pub(crate) fn new_with_module(metta: &'m Metta, mod_id: ModId) -> Self {
        let mut state = Self::new_internal(metta, None);
        state.mod_id = Some(mod_id);
        state
    }

    /// Returns a new RunnerState, for running code from the [SExprParser] with the specified [Metta] runner
    pub fn new_with_parser(metta: &'m Metta, parser: Box<dyn Parser + 'input>) -> Self {
        let mut state = Self::new(metta);
        state.i_wrapper.input_src.push_parser(parser);
        state
    }

    /// Returns a new RunnerState, for running code encoded as a slice of [Atom]s with the specified [Metta] runner
    pub fn new_with_atoms(metta: &'m Metta, atoms: &'input[Atom]) -> Self {
        let mut state = Self::new(metta);
        state.i_wrapper.input_src.push_parser(Box::new(atoms));
        state
    }

    /// Repeatedly steps a RunnerState until it is complete, and then returns the results
    pub fn run_to_completion(mut self) -> Result<Vec<Vec<Atom>>, String> {
        while !self.is_complete() {
            self.run_step()?;
        }
        Ok(self.into_results())
    }

    /// Runs one step of the interpreter
    pub fn run_step(&mut self) -> Result<(), String> {
        self.run_in_context(|context| context.step())
    }

    /// Returns `true` if the RunnerState has completed execution of all input or has encountered a
    ///    fatal error, otherwise returns `false`
    pub fn is_complete(&self) -> bool {
        self.i_wrapper.mode == MettaRunnerMode::TERMINATE
    }

    /// Returns a reference to the current in-progress results within the RunnerState
    pub fn current_results(&self) -> &Vec<Vec<Atom>> {
        &self.i_wrapper.results
    }

    /// Consumes the RunnerState and returns the final results
    pub fn into_results(self) -> Vec<Vec<Atom>> {
        self.i_wrapper.results
    }

    /// Private method.  Creates the Runner's context, and executes an arbitrary function within that context
    //TODO: When we eliminate the RunnerState, this method should become a private method of Metta,
    // and an argument of type `Option<ModId>` should be added.  When this function is used to initialize
    // modules, the module type can be returned from this function
    fn run_in_context<T, F: FnOnce(&mut RunContext<'_, '_, 'm, 'input>) -> Result<T, String>>(&mut self, f: F) -> Result<T, String> {

        // Construct the RunContext
        let module = match &mut self.mod_id {
            Some(mod_id) => {
                let mod_ref = self.metta.0.modules.lock().unwrap();
                ModRef::Loaded(mod_ref.get(mod_id.0).unwrap().clone())
            },
            None => {
                match &mut self.init_frame {
                    Some(init_frame) => ModRef::Initializing(init_frame),
                    None => ModRef::Null,
                }
            }
        };
        let mut context = RunContext {
            metta: &self.metta,
            i_wrapper: &mut self.i_wrapper,
            module,
        };

        //TODO-HACK: This is a terrible horrible ugly hack that should be cleaned up ASAP.  It will cause
        // UB when we have multiple runner threads that execute concurrently.
        //Push the RunContext so the MeTTa Ops can access it.  The context ought to be passed as an argument
        // to the execute functions, in the absence of the hack
        self.metta.0.context.lock().unwrap().push(Arc::new(Mutex::new( unsafe{ std::mem::transmute(&mut context) } )));
        //END HORRIBLE HACK

        // Call our function
        let result = f(&mut context);

        //TODO-HACK: This is a terrible horrible ugly hack that should be cleaned up ASAP.
        //pop the context in the runner
        self.metta.0.context.lock().unwrap().pop();
        //END HORRIBLE HACK

        result
    }

    /// Internal method to return the ModuleInitFrame for a RunnerState that just initialized a module
    pub(crate) fn into_init_frame(self) -> Result<ModuleInitFrame, String> {

        for result_vec in self.i_wrapper.results {
            for result in result_vec {
                if atom_is_error(&result) {
                    return Err(atom_error_message(&result).to_owned())
                }
            }
        }

        match self.init_frame {
            Some(init_frame) => Ok(init_frame),
            None => Err("Fatal Error: Module loader function exited without calling RunContext::init_self_module".to_string())
        }
    }
}

// *-=-*-=-*-=-*-=-*-=-*-=-*-=-*-=-*-=-*-=-*-=-*-=-*-=-*-=-*-=-*-=-*-=-*-=-*-=-*-=-*-=-*-=-*-=-*-=-*
// RunContext & related objects
// *-=-*-=-*-=-*-=-*-=-*-=-*-=-*-=-*-=-*-=-*-=-*-=-*-=-*-=-*-=-*-=-*-=-*-=-*-=-*-=-*-=-*-=-*-=-*-=-*

/// Runtime data that is available to Grounded Atom execution
// TODO: I think we may be able to remove the `'interpreter`` lifetime after the minimal MeTTa migration
//  because the lifetime is separated on account of the inability of the compiler to shorten a lifetime
//  used as a generic parameter on a trait.  In this case, the `Plan` trait.
pub struct RunContext<'a, 'module, 'interpreter, 'input> {
    metta: &'a Metta,
    module: ModRef<'module>,
    i_wrapper: &'a mut InterpreterWrapper<'interpreter, 'input>
}

impl std::fmt::Debug for RunContext<'_, '_, '_, '_> {
    fn fmt(&self, f: &mut std::fmt::Formatter<'_>) -> std::fmt::Result {
        f.debug_struct("RunContext")
         .finish()
    }
}

#[derive(Default)]
enum ModRef<'a> {
<<<<<<< HEAD
    Null,
    Initializing(&'a mut ModuleInitFrame),
    Loaded(Rc<MettaMod>),
=======
    Local(&'a mut StateMod),
    Borrowed(Rc<MettaMod>),
    #[default]
    Null,
>>>>>>> 3deba558
}

impl ModRef<'_> {
    fn try_borrow(&self) -> Option<&MettaMod> {
<<<<<<< HEAD
        match self {
            ModRef::Loaded(module) => Some(&*module),
            ModRef::Initializing(init_frame) => init_frame.try_borrow_mod(),
            ModRef::Null => None,
=======
        match &self {
            ModRef::Borrowed(module) => Some(&*module),
            ModRef::Local(state_mod) => {
                match state_mod {
                    StateMod::Initializing(module) => Some(module),
                    _ => None
                }
            },
            ModRef::Null => unreachable!()
>>>>>>> 3deba558
        }
    }
    pub fn try_borrow_mut(&mut self) -> Option<&mut MettaMod> {
        match self {
<<<<<<< HEAD
            ModRef::Loaded(_) => None,
            ModRef::Initializing(init_frame) => init_frame.try_borrow_mod_mut(),
            ModRef::Null => None,
=======
            ModRef::Borrowed(_) => None,
            ModRef::Local(state_mod) => {
                match state_mod {
                    StateMod::Initializing(module) => Some(module),
                    _ => None
                }
            },
            ModRef::Null => unreachable!()
>>>>>>> 3deba558
        }
    }
}

impl<'input> RunContext<'_, '_, '_, 'input> {
    /// Returns access to the Metta runner that is hosting the context 
    pub fn metta(&self) -> &Metta {
        &self.metta
    }

    /// Returns access to the context's current module
    pub fn module(&self) -> &MettaMod {
        self.module.try_borrow().unwrap_or_else(|| panic!("No module available"))
    }

    /// Returns mutable access the context's current module, if possible
    pub fn module_mut(&mut self) -> Option<&mut MettaMod> {
        self.module.try_borrow_mut()
    }

    /// Pushes the parser as a source of operations to subsequently execute
    pub fn push_parser(&mut self, parser: Box<dyn Parser + 'input>) {
        self.i_wrapper.input_src.push_parser(parser);
    }

    /// Pushes the atoms as a source of operations to subsequently execute
    pub fn push_atoms(&mut self, atoms: &'input[Atom]) {
        self.i_wrapper.input_src.push_parser(Box::new(atoms));
    }

    /// Pushes an executable function as an operation to be executed
    pub fn push_func<F: FnOnce(&mut RunContext) -> Result<(), String> + 'input>(&mut self, f: F) {
        self.i_wrapper.input_src.push_func(f);
    }

    /// Creates a child RunContext within the current context, for immediate inline execution
    //
    //Internal Note: There were two implementation options here: 1. for the RunContext / RunnerState
    // to contain a stack of contexts / interpreter states or 2. to resolve the child context inline.
    // This function implements option 2.
    //
    // If we intended to stay with the RunnerState design where the caller has direct control over
    // the step-loop, Option 1 would be a superior design because it keeps an outer step correlated
    // to a unit of inner interpreter-work, regardless of whether that work is happening at a context
    // or a nested sub-context.  However I want to move toward removing the step-loop from the public
    // API, so I chose Option 2 for now.  See the comment beginning with:
    // "Proposed API change to eliminate RunnerState from public API"
    //
    pub fn run_inline<F: FnOnce(&mut RunContext) -> Result<(), String>>(&mut self, f: F) -> Result<Vec<Vec<Atom>>, String> {
        let mut new_interpreter = InterpreterWrapper::default();
        let mut new_context = RunContext {
            metta: &self.metta,
            i_wrapper: &mut new_interpreter,
            module: core::mem::take(&mut self.module),
        };

        let mut err = None;
        match f(&mut new_context) {
            Ok(_) => {
                while new_context.i_wrapper.mode != MettaRunnerMode::TERMINATE {
                    if new_context.step().is_err() {
                        break;
                    }
                }
            },
            Err(e) => err = Some(e)
        }

        //Replace the module we took earlier
        self.module = new_context.module;

        match err {
            None => Ok(new_interpreter.results),
            Some(e) => Err(e)
        }
    }

    /// Locates and retrieves a loaded module based on its name
    pub fn get_module_by_name(&self, mod_name: &str) -> Result<ModId, String> {
        match &self.module {
            ModRef::Null |
            ModRef::Loaded(_) => self.metta.get_module_by_name(mod_name),
            ModRef::Initializing(init_frame) => init_frame.get_module_by_name(&self.metta, mod_name),
        }
    }

    /// Adds a ModId to the named module tree with the specified name
    ///
    /// NOTE: If this method is called during module load, and the module load fails, the
    /// added name will not become part of the runner's module namespace
    pub fn add_module_to_name_tree(&mut self, mod_name: &str, mod_id: ModId) -> Result<(), String>  {
        match &mut self.module {
            ModRef::Null |
            ModRef::Loaded(_) => self.metta.add_module_to_name_tree(mod_name, mod_id),
            ModRef::Initializing(init_frame) => init_frame.add_module_to_name_tree(&self.metta, mod_name, mod_id),
        }
    }

    /// Normalize a module name into a canonical name-path form, and expanding a relative module-path
    pub fn normalize_module_name(&self, mod_name: &str) -> Result<String, String> {
        let self_mod_path = match &self.module {
            ModRef::Null => "top",
            ModRef::Loaded(module) => module.path(),
            ModRef::Initializing(init_frame) => init_frame.path(),
        };
        normalize_relative_module_name(self_mod_path, mod_name)
    }

    /// Initiates the loading of a module from a runner thread.  Useful for loading sub-modules 
    pub fn load_module_direct(&mut self, loader: Box<dyn ModuleLoader>, mod_name: &str) -> Result<ModId, String> {

        //Make sure we don't have a conflicting mod, before attempting to load this one
        if self.get_module_by_name(mod_name).is_ok() {
            return Err(format!("Attempt to load module with name that conflicts with existing module: {mod_name}"));
        }

        let absolute_mod_name = self.normalize_module_name(mod_name)?;
        let mod_id = self.metta.init_module(&absolute_mod_name, loader)?;
        self.add_module_to_name_tree(&mod_name, mod_id)?;
        Ok(mod_id)
    }

    /// A version of [Metta::load_module_at_path] Useful for loading sub-modules 
    #[cfg(feature = "pkg_mgmt")]
    pub fn load_module_at_path<P: AsRef<std::path::Path>>(&mut self, path: P, mod_name: Option<&str>) -> Result<ModId, String> {

        let absolute_mod_name = match mod_name {
            Some(mod_name) => {
                if self.get_module_by_name(mod_name).is_ok() {
                    return Err(format!("Attempt to load module with name that conflicts with existing module: {mod_name}"));
                }
                Some(self.normalize_module_name(mod_name)?)
            },
            None => None
        };

        // Get the loader and descriptor by trying the module formats
        let (loader, descriptor) = match loader_for_module_at_path(&self.metta, &path, absolute_mod_name.as_deref(), self.module().resource_dir())? {
            Some((loader, descriptor)) => (loader, descriptor),
            None => return Err(format!("Failed to resolve module at path: {}", path.as_ref().display()))
        };

        let mod_name = match absolute_mod_name {
            Some(mod_name) => mod_name,
            None => descriptor.name().to_string()
        };

        // Load the module from the loader
        let mod_id = self.metta.get_or_init_module_with_descriptor(&mod_name, descriptor, loader)?;
        self.add_module_to_name_tree(&mod_name, mod_id)?;
        Ok(mod_id)
    }

    /// A version of [Metta::load_module_alias] Useful for defining sub-module aliases
    pub fn load_module_alias(&mut self, mod_name: &str, mod_id: ModId) -> Result<ModId, String> {

        if self.get_module_by_name(&mod_name).is_ok() {
            return Err(format!("Attempt to create module alias with name that conflicts with existing module: {mod_name}"));
        }
        let mod_name = self.normalize_module_name(mod_name)?;
        self.add_module_to_name_tree(&mod_name, mod_id)?;
        Ok(mod_id)
    }

    /// Initializes the context's module.  Used in the implementation of a module loader function
    ///
    /// Prior to calling this function, any attempt to access the active module in the RunContext will
    /// lead to a panic.
    pub fn init_self_module(&mut self, space: DynSpace, resource_dir: Option<PathBuf>) {
        match &mut self.module {
<<<<<<< HEAD
            ModRef::Loaded(_) => panic!("Module already initialized"),
            ModRef::Initializing(ref mut init_frame) => init_frame.init_self_module(&self.metta, space, resource_dir),
            ModRef::Null => panic!("Internal Error")
=======
            ModRef::Borrowed(_) => panic!("Module already initialized"),
            ModRef::Local(ref mut state_mod_ref) => {
                let mod_name = match state_mod_ref {
                    StateMod::None(mod_name) => mod_name.clone().unwrap().to_string(),
                    _ => panic!("Module already initialized"),
                };
                let tokenizer = Shared::new(Tokenizer::new());
                **state_mod_ref = StateMod::Initializing(MettaMod::new_with_tokenizer(self.metta, mod_name, space, tokenizer, resource_dir, false));
            },
            ModRef::Null => unreachable!()
>>>>>>> 3deba558
        }
    }

    /// Resolves a dependency module from a name, according to the [PkgInfo] of the current module,
    /// and loads it into the runner, if it's not already loaded
    pub fn load_module(&mut self, mod_name: &str) -> Result<ModId, String> {

        // See if we already have the module loaded
        if let Ok(mod_id) = self.get_module_by_name(mod_name) {
            return Ok(mod_id);
        }

        #[cfg(not(feature = "pkg_mgmt"))]
        return Err(format!("Failed to resolve module {mod_name}"));

        // Resolve the module name into a loader object using the resolution logic in the pkg_info
        #[cfg(feature = "pkg_mgmt")]
        {
            let parent_mod_id = self.load_module_parents(mod_name)?;
            self.load_module_internal(mod_name, parent_mod_id)
        }
    }

    /// Internal function used for recursive loading of parent modules by [Self::load_module]
    /// Returns the ModId of the loaded parent module
    #[cfg(feature = "pkg_mgmt")]
    fn load_module_parents(&mut self, mod_name: &str) -> Result<ModId, String> {

        //Normalize the path in the context of this running module
        let normalized_mod_path = self.normalize_module_name(mod_name)?;

        //Make sure the parent module is loaded, and descend recursively until we find a loaded parent
        let mod_name_components = ModNameNode::decompose_name_path(&normalized_mod_path)?;
        let parent_mod_id = if mod_name_components.len() > 1 {
            let parent_name = ModNameNode::compose_name_path(&mod_name_components[..mod_name_components.len()-1])?;
            if let Ok(parent_mod_id) = self.get_module_by_name(&parent_name) {
                parent_mod_id
            } else {
                let parent_of_parent = self.load_module_parents(&parent_name)?;
                self.load_module_internal(&parent_name, parent_of_parent)?
            }
        } else {
            ModId::TOP
        };
        Ok(parent_mod_id)
    }

    /// Internal function to load a module in the context of a parent module, assuming the path is normalized
    #[cfg(feature = "pkg_mgmt")]
    fn load_module_internal(&mut self, mod_path: &str, parent_mod_id: ModId) -> Result<ModId, String> {
        let mut state = RunnerState::new_with_module(&self.metta, parent_mod_id);
        state.run_in_context(|context| {
            let new_mod_id = match context.module().pkg_info().resolve_module(context, mod_path)? {
                Some((loader, descriptor)) => {
                    self.metta.get_or_init_module_with_descriptor(mod_path, descriptor, loader)?
                },
                None => {return Err(format!("Failed to resolve module {mod_path}"))}
            };
            self.add_module_to_name_tree(&mod_path, new_mod_id)?;
            Ok(new_mod_id)
        })
    }

    /// Resolves a dependency module from a name, according to the [PkgInfo] of the current module,
    /// and loads the specified resource from the module, without loading the module itself
    ///
    /// NOTE: Although this method won't load the module itself, it will load parent modules if necessary
    pub fn load_resource_from_module(&mut self, mod_name: &str, res_key: ResourceKey) -> Result<Vec<u8>, String> {

        // Resolve the module name and see if the module is already loaded into the runner
        if let Ok(mod_id) = self.get_module_by_name(mod_name) {
            self.metta().get_module_resource(mod_id, res_key)
        } else {
            #[cfg(not(feature = "pkg_mgmt"))]
            return Err(format!("Failed to resolve module {mod_name}"));

            // Ensure the module's parents are loaded if a module path was provided
            #[cfg(feature = "pkg_mgmt")]
            {
                let parent_mod_id = self.load_module_parents(mod_name)?;
                let normalized_mod_path = self.normalize_module_name(mod_name)?;
                let mut state = RunnerState::new_with_module(&self.metta, parent_mod_id);
                state.run_in_context(|context| {
                    match context.module().pkg_info().resolve_module(context, &normalized_mod_path)? {
                        Some((loader, _descriptor)) => {
                            loader.get_resource(res_key)
                        },
                        None => {return Err(format!("Failed to resolve module {mod_name}"))}
                    }
                })
            }
        }
    }

    /// Private method to advance the context forward one step
    fn step(&mut self) -> Result<(), String> {

        // If we're in the middle of interpreting an atom...
        if let Some(interpreter_state) = core::mem::take(&mut self.i_wrapper.interpreter_state) {

            if interpreter_state.has_next() {

                //Take a step with the interpreter, and put it back for next time
                self.i_wrapper.interpreter_state = Some(interpret_step(interpreter_state))
            } else {

                //This interpreter is finished, process the results
                let result = interpreter_state.into_result().unwrap();
                let error = result.iter().any(|atom| atom_is_error(atom));
                self.i_wrapper.results.push(result);
                if error {
                    self.i_wrapper.mode = MettaRunnerMode::TERMINATE;
                    return Ok(());
                }
            }

            Ok(())
        } else {

            // Get the next operation
            let tokenizer_option = self.module.try_borrow().map(|module| module.tokenizer().borrow());
            let tokenizer = tokenizer_option.as_ref().map(|tok| &**tok as &Tokenizer);
            let next_op = match self.i_wrapper.input_src.next_op(tokenizer) {
                Ok(atom) => atom,
                Err(err) => {
                    self.i_wrapper.mode = MettaRunnerMode::TERMINATE;
                    return Err(err);
                }
            };
            drop(tokenizer_option);

            // Start execution of the operation
            match next_op {
                Some(Executable::Func(func)) => {
                    func(self)
                },
                // If the next operation is an atom, start a new intperpreter
                Some(Executable::Atom(atom)) => {
                    if atom == EXEC_SYMBOL {
                        self.i_wrapper.mode = MettaRunnerMode::INTERPRET;
                        return Ok(());
                    }
                    match self.i_wrapper.mode {
                        MettaRunnerMode::ADD => {
                            if let Err(atom) = self.module().add_atom(atom, self.metta.type_check_is_enabled()) {
                                self.i_wrapper.results.push(vec![atom]);
                                self.i_wrapper.mode = MettaRunnerMode::TERMINATE;
                                return Ok(());
                            }
                        },
                        MettaRunnerMode::INTERPRET => {

                            if self.metta.type_check_is_enabled() && !validate_atom(self.module().space().borrow().as_space(), &atom) {
                                let type_err_exp = Atom::expr([ERROR_SYMBOL, atom, BAD_TYPE_SYMBOL]);
                                self.i_wrapper.interpreter_state = Some(InterpreterState::new_finished(self.module().space().clone(), vec![type_err_exp]));
                            } else {
                                #[cfg(feature = "minimal")]
                                let atom = if is_bare_minimal_interpreter(self.metta) {
                                    atom
                                } else {
                                    wrap_atom_by_metta_interpreter(self.module().space().clone(), atom)
                                };
                                self.i_wrapper.interpreter_state = Some(interpret_init(self.module().space().clone(), &atom));
                            }
                        },
                        MettaRunnerMode::TERMINATE => {
                            return Ok(());
                        },
                    }
                    self.i_wrapper.mode = MettaRunnerMode::ADD;
                    Ok(())
                },
                None => {
                    self.i_wrapper.mode = MettaRunnerMode::TERMINATE;
                    Ok(())
                }
            }
        }
    }

}

#[cfg(feature = "minimal")]
fn is_bare_minimal_interpreter(metta: &Metta) -> bool {
    metta.get_setting_string("interpreter") == Some("bare-minimal".into())
}

// *-=-*-=-*-=-*-=-*-=-*-=-*-=-*-=-*-=-*-=-*-=-*-=-*-=-*-=-*-=-*-=-*-=-*-=-*-=-*-=-*-=-*-=-*-=-*-=-*
// InterpreterWrapper & related objects
// *-=-*-=-*-=-*-=-*-=-*-=-*-=-*-=-*-=-*-=-*-=-*-=-*-=-*-=-*-=-*-=-*-=-*-=-*-=-*-=-*-=-*-=-*-=-*-=-*

/// Private structure to contain everything associated with an InterpreterState.
/// This is basically the part of RunContext that lasts across calls to run_step
#[derive(Default)]
struct InterpreterWrapper<'interpreter, 'i> {
    mode: MettaRunnerMode,
    input_src: InputStream<'i>,
    interpreter_state: Option<InterpreterState<'interpreter, DynSpace>>,
    results: Vec<Vec<Atom>>,
}

#[derive(Debug, Default, PartialEq, Eq)]
enum MettaRunnerMode {
    #[default]
    ADD,
    INTERPRET,
    TERMINATE,
}

/// Private type representing a source for operations for the runner
enum InputSource<'i> {
    Parser(Box<dyn Parser + 'i>),
    Func(Box<dyn FnOnce(&mut RunContext) -> Result<(), String> + 'i>)
}

/// Private type representing an input operation for the runner
/// FUTURE-CLEANUP-TODO: I would like to be able to delete this `Executable` type and simplify this code
/// by making the runner's only instructions be a stream of atoms.  However, it an important aspect of
/// the runner's abstactions (and necessary functionality for module loading, etc.) is the ability to
/// dispatch one-off functions to execute inside the runner.  Therefore, the most sensible design would
/// be to allow those functions to be embedded within grounded atoms.  Right now, there are two things
/// that stand in the way of that design:
/// 1.  Atoms have a 'static lifetime, but a lot of the value of dispatching special functions is to
///   interact with the caller, and this requiring a 'static lifetime bound on the function drastically
///   limits the usefullness of the feature.
///     More specifically, the module loader functions are borrowed from the Environment, and the
///   environment may not be 'static.  So we would need to move loader functions out of the Environment,
///   Which is doable.
///     However, if we implement "inside-out atoms" (atoms with a lifetime bound) we may be able to solve
///   this more elegantly.
/// 2.  The runner's RunContext is not available to execution of atoms in the current API.  Although
///   hopefully this will be addressed shortly
enum Executable<'i> {
    Atom(Atom),
    Func(Box<dyn FnOnce(&mut RunContext) -> Result<(), String> + 'i>)
}

/// A private structure representing a heterogeneous source of operations for the runner to execute
#[derive(Default)]
struct InputStream<'a>(Vec<InputSource<'a>>);

impl<'i> InputStream<'i> {
    fn push_parser(&mut self, parser: Box<(dyn Parser + 'i)>) {
        self.0.push(InputSource::Parser(parser))
    }
    fn push_func<F: FnOnce(&mut RunContext) -> Result<(), String> + 'i>(&mut self, f: F) {
        self.0.push(InputSource::Func(Box::new(f)))
    }
    /// Returns the next operation in the InputStream, and removes it from the stream.  Returns None if the
    /// InputStream is empty.
    fn next_op(&mut self, tokenizer: Option<&Tokenizer>) -> Result<Option<Executable<'i>>, String> {
        match self.0.get_mut(0) {
            None => Ok(None),
            Some(src) => {
                match src {
                    InputSource::Func(_) => match self.0.remove(0) {
                        InputSource::Func(f) => Ok(Some(Executable::Func(f))),
                        _ => unreachable!()
                    },
                    InputSource::Parser(parser) => {
                        match parser.next_atom(tokenizer.as_ref()
                            .unwrap_or_else(|| panic!("Module must be initialized to parse MeTTa code")))? {
                            Some(atom) => Ok(Some(Executable::Atom(atom))),
                            None => {
                                self.0.remove(0);
                                self.next_op(tokenizer)
                            }
                        }
                    }
                }
            }
        }
    }
}

#[cfg(feature = "minimal")]
fn wrap_atom_by_metta_interpreter(space: DynSpace, atom: Atom) -> Atom {
    let space = Atom::gnd(space);
    let interpret = Atom::expr([Atom::sym("interpret"), atom, ATOM_TYPE_UNDEFINED, space]);
    let eval = Atom::expr([EVAL_SYMBOL, interpret]);
    eval
}

// *-=-*-=-*-=-*-=-*-=-*-=-*-=-*-=-*-=-*-=-*-=-*-=-*-=-*-=-*-=-*-=-*-=-*-=-*-=-*-=-*-=-*-=-*-=-*-=-*
// Tests
// *-=-*-=-*-=-*-=-*-=-*-=-*-=-*-=-*-=-*-=-*-=-*-=-*-=-*-=-*-=-*-=-*-=-*-=-*-=-*-=-*-=-*-=-*-=-*-=-*

#[cfg(test)]
mod tests {
    use super::*;

    #[test]
    fn test_space() {
        let program = "
            (= (And T T) T)
            (= (frog $x)
                (And (croaks $x)
                     (eat_flies $x)))
            (= (croaks Fritz) T)
            (= (eat_flies Fritz) T)
            (= (green $x) (frog $x))
            !(green Fritz)
        ";

        let metta = Metta::new(Some(EnvBuilder::test_env()));
        let result = metta.run(SExprParser::new(program));
        assert_eq!(result, Ok(vec![vec![Atom::sym("T")]]));
    }

    #[test]
    fn metta_add_type_check() {
        let program = "
            (: foo (-> A B))
            (: b B)
            (foo b)
        ";

        let metta = Metta::new_core(None, Some(EnvBuilder::test_env()));
        metta.set_setting("type-check".into(), sym!("auto"));
        let result = metta.run(SExprParser::new(program));
        assert_eq!(result, Ok(vec![vec![expr!("Error" ("foo" "b") "BadType")]]));
    }

    #[test]
    fn metta_interpret_type_check() {
        let program = "
            (: foo (-> A B))
            (: b B)
            !(foo b)
        ";

        let metta = Metta::new_core(None, Some(EnvBuilder::test_env()));
        metta.set_setting("type-check".into(), sym!("auto"));
        let result = metta.run(SExprParser::new(program));
        assert_eq!(result, Ok(vec![vec![expr!("Error" ("foo" "b") "BadType")]]));
    }

    #[derive(Clone, PartialEq, Debug)]
    struct ErrorOp{}

    impl std::fmt::Display for ErrorOp {
        fn fmt(&self, f: &mut std::fmt::Formatter) -> std::fmt::Result {
            write!(f, "error")
        }
    }

    impl Grounded for ErrorOp {
        fn type_(&self) -> Atom {
            Atom::expr([ARROW_SYMBOL, ATOM_TYPE_UNDEFINED])
        }
        fn execute(&self, _args: &[Atom]) -> Result<Vec<Atom>, ExecError> {
            // TODO: why next two lines led to not equal results?
            Ok(vec![expr!("Error" ("error") "TestError")])
            //Err("TestError".into())
        }
        fn match_(&self, other: &Atom) -> crate::matcher::MatchResultIter {
            match_by_equality(self, other)
        }
    }

    #[test]
    fn metta_stop_run_after_error() {
        let program = "
            (= (foo) ok)
            !(error)
            !(foo)
        ";

        let metta = Metta::new(Some(EnvBuilder::test_env()));
        metta.tokenizer().borrow_mut().register_token_with_regex_str("error",
            |_| Atom::gnd(ErrorOp{}));
        let result = metta.run(SExprParser::new(program));

        assert_eq!(result, Ok(vec![vec![expr!("Error" ("error") "TestError")]]));
    }

    #[test]
    fn metta_stop_after_type_check_fails_on_add() {
        let program = "
            (: foo (-> A B))
            (: a A)
            (: b B)
            (foo b)
            !(foo a)
        ";

        let metta = Metta::new_core(None, Some(EnvBuilder::test_env()));
        metta.set_setting("type-check".into(), sym!("auto"));
        let result = metta.run(SExprParser::new(program));
        assert_eq!(result, Ok(vec![vec![expr!("Error" ("foo" "b") "BadType")]]));
    }

    #[derive(Clone, PartialEq, Debug)]
    struct ReturnAtomOp(Atom);

    impl std::fmt::Display for ReturnAtomOp {
        fn fmt(&self, f: &mut std::fmt::Formatter) -> std::fmt::Result {
            write!(f, "return-atom {}", self.0)
        }
    }

    impl Grounded for ReturnAtomOp {
        fn type_(&self) -> Atom {
            Atom::expr([ARROW_SYMBOL, ATOM_TYPE_UNDEFINED])
        }
        fn execute(&self, _args: &[Atom]) -> Result<Vec<Atom>, ExecError> {
            Ok(vec![self.0.clone()])
        }
        fn match_(&self, other: &Atom) -> crate::matcher::MatchResultIter {
            match_by_equality(self, other)
        }
    }

    #[test]
    fn metta_no_crash_on_empty_expression_returned() {
        let program = "
            !(empty)
        ";

        let metta = Metta::new(Some(EnvBuilder::test_env()));
        metta.tokenizer().borrow_mut().register_token_with_regex_str("empty",
            |_| Atom::gnd(ReturnAtomOp(expr!())));
        let result = metta.run(SExprParser::new(program));

        assert_eq!(result, Ok(vec![vec![expr!()]]));
    }

}<|MERGE_RESOLUTION|>--- conflicted
+++ resolved
@@ -65,11 +65,7 @@
 use super::types::validate_atom;
 
 pub mod modules;
-<<<<<<< HEAD
-use modules::{MettaMod, ModId, ModuleInitFrame, ModNameNode, ModuleLoader, TOP_MOD_NAME, ModNameNodeDisplayWrapper, normalize_relative_module_name};
-=======
-use modules::{MettaMod, ModNameNode, ModuleLoader, ResourceKey, TOP_MOD_NAME, ModNameNodeDisplayWrapper};
->>>>>>> 3deba558
+use modules::{MettaMod, ModId, ModuleInitFrame, ModNameNode, ModuleLoader, ResourceKey, TOP_MOD_NAME, ModNameNodeDisplayWrapper, normalize_relative_module_name};
 #[cfg(feature = "pkg_mgmt")]
 use modules::catalog::{ModuleDescriptor, loader_for_module_at_path};
 
@@ -642,54 +638,25 @@
 
 #[derive(Default)]
 enum ModRef<'a> {
-<<<<<<< HEAD
+    #[default]
     Null,
     Initializing(&'a mut ModuleInitFrame),
     Loaded(Rc<MettaMod>),
-=======
-    Local(&'a mut StateMod),
-    Borrowed(Rc<MettaMod>),
-    #[default]
-    Null,
->>>>>>> 3deba558
 }
 
 impl ModRef<'_> {
     fn try_borrow(&self) -> Option<&MettaMod> {
-<<<<<<< HEAD
         match self {
             ModRef::Loaded(module) => Some(&*module),
             ModRef::Initializing(init_frame) => init_frame.try_borrow_mod(),
             ModRef::Null => None,
-=======
-        match &self {
-            ModRef::Borrowed(module) => Some(&*module),
-            ModRef::Local(state_mod) => {
-                match state_mod {
-                    StateMod::Initializing(module) => Some(module),
-                    _ => None
-                }
-            },
-            ModRef::Null => unreachable!()
->>>>>>> 3deba558
         }
     }
     pub fn try_borrow_mut(&mut self) -> Option<&mut MettaMod> {
         match self {
-<<<<<<< HEAD
             ModRef::Loaded(_) => None,
             ModRef::Initializing(init_frame) => init_frame.try_borrow_mod_mut(),
             ModRef::Null => None,
-=======
-            ModRef::Borrowed(_) => None,
-            ModRef::Local(state_mod) => {
-                match state_mod {
-                    StateMod::Initializing(module) => Some(module),
-                    _ => None
-                }
-            },
-            ModRef::Null => unreachable!()
->>>>>>> 3deba558
         }
     }
 }
@@ -860,22 +827,9 @@
     /// lead to a panic.
     pub fn init_self_module(&mut self, space: DynSpace, resource_dir: Option<PathBuf>) {
         match &mut self.module {
-<<<<<<< HEAD
             ModRef::Loaded(_) => panic!("Module already initialized"),
             ModRef::Initializing(ref mut init_frame) => init_frame.init_self_module(&self.metta, space, resource_dir),
-            ModRef::Null => panic!("Internal Error")
-=======
-            ModRef::Borrowed(_) => panic!("Module already initialized"),
-            ModRef::Local(ref mut state_mod_ref) => {
-                let mod_name = match state_mod_ref {
-                    StateMod::None(mod_name) => mod_name.clone().unwrap().to_string(),
-                    _ => panic!("Module already initialized"),
-                };
-                let tokenizer = Shared::new(Tokenizer::new());
-                **state_mod_ref = StateMod::Initializing(MettaMod::new_with_tokenizer(self.metta, mod_name, space, tokenizer, resource_dir, false));
-            },
             ModRef::Null => unreachable!()
->>>>>>> 3deba558
         }
     }
 
